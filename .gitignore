# --- Data (keep samples only) ---
data/raw_images/**
<<<<<<< HEAD
# data/obverse/**
# data/reverse/**
# data/date/**
# data/mint_mark/**
# data/liberty/**
=======
>>>>>>> aa4c4e91
<|MERGE_RESOLUTION|>--- conflicted
+++ resolved
@@ -1,10 +1,8 @@
-# --- Data (keep samples only) ---
+# --- Data  ---
 data/raw_images/**
-<<<<<<< HEAD
+
 # data/obverse/**
 # data/reverse/**
 # data/date/**
 # data/mint_mark/**
 # data/liberty/**
-=======
->>>>>>> aa4c4e91
